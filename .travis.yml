# vim ft=yaml
# Multiple lines can be made a single "virtual line" because of how Travis
# munges each line before executing it to print out the exit status.  It's okay
# for it to be on multiple physical lines, so long as you remember: - There
# can't be any leading "-"s - All newlines will be removed, so use ";"s

os: linux
dist: xenial
language: python
cache: pip

env:
    global:
        - SETUP_REQUIRES="pip setuptools>=30.3.0 wheel"
<<<<<<< HEAD
        - DEPENDS="numpy scipy matplotlib h5py pillow pydicom indexed_gzip"
=======
        - DEPENDS="six numpy<1.17dev scipy<1.3dev matplotlib h5py pillow pydicom"
        - OPTIONAL_DEPENDS=""
>>>>>>> 61e42892
        - INSTALL_TYPE="setup"
        - CHECK_TYPE="test"
        - EXTRA_WHEELS="https://3f23b170c54c2533c070-1c8a9b3114517dc5fe17b7c3f8c63a43.ssl.cf2.rackcdn.com"
        - PRE_WHEELS="https://7933911d6844c6c53a7d-47bd50c35cd79bd838daf386af554a83.ssl.cf2.rackcdn.com"
        - EXTRA_PIP_FLAGS="--find-links=$EXTRA_WHEELS"
        - PRE_PIP_FLAGS="--pre $EXTRA_PIP_FLAGS --find-links $PRE_WHEELS"

python:
    - 3.6
    - 3.7
<<<<<<< HEAD
    - 3.8

matrix:
  include:
    # Basic dependencies only
    - python: 3.5
=======

jobs:
  include:
    - python: 3.4
      dist: trusty
      env:
        - SETUP_REQUIRES="pip<19.2 setuptools>=30.3.0 wheel"
    # Absolute minimum dependencies
    - python: 2.7
>>>>>>> 61e42892
      env:
        - DEPENDS="-r requirements.txt"
    # Clean install
    - python: 3.5
      env:
        - DEPENDS=""
        - CHECK_TYPE=skiptests
    # Absolute minimum dependencies
    - python: 3.5
      env:
        - SETUP_REQUIRES="setuptools==30.3.0"
        - DEPENDS="-r min-requirements.txt"
    # Absolute minimum dependencies plus oldest MPL
    - python: 3.5
      env:
        - DEPENDS="-r min-requirements.txt matplotlib==1.5.3"
    # Minimum pydicom dependency
    - python: 3.5
      env:
        - DEPENDS="-r min-requirements.txt pydicom==0.9.9 pillow==2.6"
    # pydicom master branch
    - python: 3.5
      env:
<<<<<<< HEAD
        - DEPENDS="numpy git+https://github.com/pydicom/pydicom.git@master"
=======
        - DEPENDS="numpy<1.17dev git+https://github.com/pydicom/pydicom.git@master"
    # test 2.7 against pre-release builds of everything
    - python: 2.7
      env:
        - EXTRA_PIP_FLAGS="$PRE_PIP_FLAGS"
>>>>>>> 61e42892
    # test 3.7 against pre-release builds of everything
    - python: 3.7
      env:
        - EXTRA_PIP_FLAGS="$PRE_PIP_FLAGS"
    - python: 3.5
      env:
        - INSTALL_TYPE=sdist
    - python: 3.5
      env:
        - INSTALL_TYPE=wheel
    - python: 3.5
      env:
        - INSTALL_TYPE=archive
    - python: 3.5
      env:
        - CHECK_TYPE="style"
    # Documentation doctests
    - python: 3.5
      env:
        - CHECK_TYPE="doc"

# Set up virtual environment, build package, build from depends
before_install:
    - travis_retry python -m pip install --upgrade pip virtualenv
    - virtualenv --python=python venv
    - source venv/bin/activate
    - python --version # just to check
    - travis_retry pip install -U $SETUP_REQUIRES
<<<<<<< HEAD
    - |
      if [ "$INSTALL_TYPE" == "sdist" ]; then
        python setup.py egg_info  # check egg_info while we're here
        python setup.py sdist
        export ARCHIVE=$( ls dist/*.tar.gz )
      elif [ "$INSTALL_TYPE" == "wheel" ]; then
        python setup.py bdist_wheel
        export ARCHIVE=$( ls dist/*.whl )
      elif [ "$INSTALL_TYPE" == "archive" ]; then
        export ARCHIVE="package.tar.gz"
        git archive -o $ARCHIVE HEAD
=======
    - travis_retry pip install coverage
    - if [ "${CHECK_TYPE}" == "test" ]; then
      travis_retry pip install nose mock;
      fi
    - if [ "${CHECK_TYPE}" == "style" ]; then
      travis_retry pip install flake8;
>>>>>>> 61e42892
      fi
    - if [ -n "$DEPENDS" ]; then pip install $EXTRA_PIP_FLAGS $DEPENDS; fi

# command to install dependencies
install:
    - |
      if [ "$INSTALL_TYPE" == "setup" ]; then
          python setup.py install
      else
          pip install $EXTRA_PIP_FLAGS $ARCHIVE
      fi
    # Basic import check
    - python -c 'import nibabel; print(nibabel.__version__)'
    - if [ "$CHECK_TYPE" == "skiptests" ]; then exit 0; fi

before_script:
    # Point to nibabel data directory
    - export NIBABEL_DATA_DIR="$PWD/nibabel-data"
    # Because nibabel is already installed, will just look up the extra
    - pip install $EXTRA_PIP_FLAGS "nibabel[$CHECK_TYPE]"

# command to run tests, e.g. python setup.py test
script:
    - |
      if [ "${CHECK_TYPE}" == "style" ]; then
          # Run styles only on core nibabel code.
          flake8 nibabel
      elif [ "${CHECK_TYPE}" == "doc" ]; then
          cd doc
          make html && make doctest
      elif [ "${CHECK_TYPE}" == "test" ]; then
          # Change into an innocuous directory and find tests from installation
          mkdir for_testing
          cd for_testing
          cp ../.coveragerc .
          nosetests --with-doctest --with-coverage --cover-package nibabel nibabel
      else
          false
      fi

after_script:
    - travis_retry pip install codecov
    - codecov

notifications:
    webhooks: http://nipy.bic.berkeley.edu:54856/travis<|MERGE_RESOLUTION|>--- conflicted
+++ resolved
@@ -12,12 +12,7 @@
 env:
     global:
         - SETUP_REQUIRES="pip setuptools>=30.3.0 wheel"
-<<<<<<< HEAD
         - DEPENDS="numpy scipy matplotlib h5py pillow pydicom indexed_gzip"
-=======
-        - DEPENDS="six numpy<1.17dev scipy<1.3dev matplotlib h5py pillow pydicom"
-        - OPTIONAL_DEPENDS=""
->>>>>>> 61e42892
         - INSTALL_TYPE="setup"
         - CHECK_TYPE="test"
         - EXTRA_WHEELS="https://3f23b170c54c2533c070-1c8a9b3114517dc5fe17b7c3f8c63a43.ssl.cf2.rackcdn.com"
@@ -28,24 +23,12 @@
 python:
     - 3.6
     - 3.7
-<<<<<<< HEAD
     - 3.8
 
-matrix:
+jobs:
   include:
     # Basic dependencies only
     - python: 3.5
-=======
-
-jobs:
-  include:
-    - python: 3.4
-      dist: trusty
-      env:
-        - SETUP_REQUIRES="pip<19.2 setuptools>=30.3.0 wheel"
-    # Absolute minimum dependencies
-    - python: 2.7
->>>>>>> 61e42892
       env:
         - DEPENDS="-r requirements.txt"
     # Clean install
@@ -69,15 +52,7 @@
     # pydicom master branch
     - python: 3.5
       env:
-<<<<<<< HEAD
         - DEPENDS="numpy git+https://github.com/pydicom/pydicom.git@master"
-=======
-        - DEPENDS="numpy<1.17dev git+https://github.com/pydicom/pydicom.git@master"
-    # test 2.7 against pre-release builds of everything
-    - python: 2.7
-      env:
-        - EXTRA_PIP_FLAGS="$PRE_PIP_FLAGS"
->>>>>>> 61e42892
     # test 3.7 against pre-release builds of everything
     - python: 3.7
       env:
@@ -106,7 +81,6 @@
     - source venv/bin/activate
     - python --version # just to check
     - travis_retry pip install -U $SETUP_REQUIRES
-<<<<<<< HEAD
     - |
       if [ "$INSTALL_TYPE" == "sdist" ]; then
         python setup.py egg_info  # check egg_info while we're here
@@ -118,14 +92,6 @@
       elif [ "$INSTALL_TYPE" == "archive" ]; then
         export ARCHIVE="package.tar.gz"
         git archive -o $ARCHIVE HEAD
-=======
-    - travis_retry pip install coverage
-    - if [ "${CHECK_TYPE}" == "test" ]; then
-      travis_retry pip install nose mock;
-      fi
-    - if [ "${CHECK_TYPE}" == "style" ]; then
-      travis_retry pip install flake8;
->>>>>>> 61e42892
       fi
     - if [ -n "$DEPENDS" ]; then pip install $EXTRA_PIP_FLAGS $DEPENDS; fi
 
