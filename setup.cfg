[metadata]
name = nibabel
url = https://nipy.org/nibabel
download_url = https://github.com/nipy/nibabel
author = nibabel developers
author_email = neuroimaging@python.org
maintainer = Chris Markiewicz
maintainer_email = neuroimaging@python.org
classifiers =
    Development Status :: 4 - Beta
    Environment :: Console
    Intended Audience :: Science/Research
    License :: OSI Approved :: MIT License
    Operating System :: OS Independent
    Programming Language :: Python
    Programming Language :: Python :: 3.6
    Programming Language :: Python :: 3.7
    Programming Language :: Python :: 3.8
    Programming Language :: Python :: 3.9
    Topic :: Scientific/Engineering
license = MIT License
description = Access a multitude of neuroimaging data formats
long_description = file:README.rst
long_description_content_type = text/x-rst; charset=UTF-8
platforms = OS Independent
provides =
    nibabel
    nisext

[options]
python_requires = >=3.6
install_requires =
<<<<<<< HEAD
    numpy >=1.13
    packaging >=14.3
    bitarray
    dataclasses ; python_version < "3.7"
=======
    numpy >=1.15
    packaging >=17.0
    setuptools
>>>>>>> ea68c4ec
zip_safe = False
packages = find:

[options.extras_require]
dicom =
    pydicom >=0.9.9
dicomfs =
    %(dicom)s
    pillow
dev =
    gitpython
    twine
doc =
    matplotlib >= 1.5.3
    numpydoc
    sphinx >=0.3,<3
    texext
minc2 =
    h5py
spm =
    scipy
style =
    flake8
test =
    coverage
    pytest !=5.3.4
    pytest-cov
    pytest-doctestplus
zstd =
    pyzstd >= 0.14.3
all =
    %(dicomfs)s
    %(dev)s
    %(doc)s
    %(minc2)s
    %(spm)s
    %(style)s
    %(test)s
    %(zstd)s

[options.entry_points]
console_scripts =
    nib-conform=nibabel.cmdline.conform:main
    nib-ls=nibabel.cmdline.ls:main
    nib-dicomfs=nibabel.cmdline.dicomfs:main
    nib-diff=nibabel.cmdline.diff:main
    nib-stats=nibabel.cmdline.stats:main
    nib-nifti-dx=nibabel.cmdline.nifti_dx:main
    nib-tck2trk=nibabel.cmdline.tck2trk:main
    nib-trk2tck=nibabel.cmdline.trk2tck:main
    nib-roi=nibabel.cmdline.roi:main
    parrec2nii=nibabel.cmdline.parrec2nii:main

[options.package_data]
nibabel =
    tests/data/*
    */tests/data/*
    benchmarks/pytest.benchmark.ini

[flake8]
max-line-length = 100
ignore = D100,D101,D102,D103,D104,D105,D200,D201,D202,D204,D205,D208,D209,D210,D300,D301,D400,D401,D403,E24,E121,E123,E126,E226,E266,E402,E704,E731,F821,I100,I101,I201,N802,N803,N804,N806,W503,W504,W605
exclude =
    *test*
    *sphinx*
    nibabel/externals/*
    */__init__.py

[versioneer]
VCS = git
style = pep440
versionfile_source = nibabel/_version.py
versionfile_build = nibabel/_version.py
tag_prefix =
parentdir_prefix =<|MERGE_RESOLUTION|>--- conflicted
+++ resolved
@@ -30,16 +30,11 @@
 [options]
 python_requires = >=3.6
 install_requires =
-<<<<<<< HEAD
-    numpy >=1.13
-    packaging >=14.3
-    bitarray
-    dataclasses ; python_version < "3.7"
-=======
     numpy >=1.15
     packaging >=17.0
     setuptools
->>>>>>> ea68c4ec
+    bitarray
+    dataclasses ; python_version < "3.7"
 zip_safe = False
 packages = find:
 
