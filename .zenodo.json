{
  "creators": [
    {
      "affiliation": "School of Psychology, University of Birmingham, Birmingham, UK",
      "name": "Brett, Matthew",
      "orcid": "0000-0001-5500-2546"
    },
    {
      "affiliation": "Stanford University",
      "name": "Markiewicz, Christopher J.",
      "orcid": "0000-0002-6533-164X"
    },
    {
      "affiliation": "Otto-von-Guericke-University Magdeburg, Germany",
      "name": "Hanke, Michael",
      "orcid": "0000-0001-6398-6370"
    },
    {
      "affiliation": "Microsoft Research, Montr\u00e9al, Qu\u00e9bec, Canada",
      "name": "C\u00f4t\u00e9, Marc-Alexandre",
      "orcid": "0000-0002-5147-7859"
    },
    {
      "affiliation": "UC San Diego",
      "name": "Cipollini, Ben",
      "orcid": "0000-0002-7782-0790"
    },
    {
      "name": "McCarthy, Paul"
    },
    {
      "affiliation": "MIT",
      "name": "Jarecka, Dorota",
      "orcid": "0000-0001-8282-2988"
    },
    {
      "affiliation": "Center for Open Neuroscience, Dartmouth College",
      "name": "Cheng, Christopher P.",
      "orcid": "0000-0001-9112-9464"
    },
    {
      "affiliation": "Dartmouth College: Hanover, NH, United States",
      "name": "Halchenko, Yaroslav O.",
      "orcid": "0000-0003-3456-2493"
    },
    {
      "affiliation": "Wellcome Centre for Integrative Neuroimaging, University of Oxford, UK",
      "name": "Cottaar, Michiel",
      "orcid": "0000-0003-4679-7724"
    },
    {
      "affiliation": "MIT, HMS",
      "name": "Ghosh, Satrajit",
      "orcid": "0000-0002-5312-6729"
    },
    {
      "affiliation": "University of Washington: Seattle, WA, United States",
      "name": "Larson, Eric",
      "orcid": "0000-0003-4782-5360"
    },
    {
      "affiliation": "Athena EPI, Inria Sophia-Antipolis",
      "name": "Wassermann, Demian",
      "orcid": "0000-0001-5194-6056"
    },
    {
      "affiliation": "Institute of Neuroinformatics, ETH/University of Zurich",
      "name": "Gerhard, Stephan",
      "orcid": "0000-0003-4454-6171"
    },
    {
      "affiliation": "Deptartment of Radiology, University of Cincinnati College of Medicine, Cincinnati, OH",
      "name": "Lee, Gregory R.",
      "orcid": "0000-0001-8895-2740"
    },
    {
      "name": "Wang, Hao-Ting",
      "orcid": "0000-0003-4078-2038"
    },
    {
      "affiliation": "Harvard University - Psychology",
      "name": "Kastman, Erik",
      "orcid": "0000-0001-7221-9042"
    },
    {
      "affiliation": "MIT",
      "name": "Kaczmarzyk, Jakub",
      "orcid": "0000-0002-5544-7577"
    },
    {
<<<<<<< HEAD
      "name": "Guidotti, Roberto"
=======
      "affiliation": "Department of Computer Science, Aalto University, Espoo, Finland and Department of Neuroscience, Imaging and Clinical Sciences, University G. D'Annunzio, Chieti, Italy",
      "name": "Guidotti, Roberto",
      "orcid": "0000-0002-0807-6005"
>>>>>>> 97d5d03c
    },
    {
      "name": "Duek, Or"
    },
    {
      "affiliation": "The University of Washington eScience Institute",
      "name": "Rokem, Ariel",
      "orcid": "0000-0003-0679-1985"
    },
    {
      "name": "Madison, Cindee"
    },
    {
      "name": "Morency, F\u00e9lix C."
    },
    {
      "name": "Moloney, Brendan"
    },
    {
      "affiliation": "MIT",
      "name": "Goncalves, Mathias",
      "orcid": "0000-0002-7252-7771"
    },
    {
      "affiliation": "Montreal Neurological Institute and Hospital",
      "name": "Markello, Ross",
      "orcid": "0000-0003-1057-1336"
    },
    {
      "affiliation": "Department of Psychology, University of California Davis, CA, USA",
      "name": "Riddell, Cameron",
      "orcid": "0000-0001-8950-0375"
    },
    {
      "name": "Burns, Christopher"
    },
    {
      "affiliation": "Berkeley Institute for Data Science, UC Berkeley",
      "name": "Millman, Jarrod",
      "orcid": "0000-0002-5263-5070"
    },
    {
      "affiliation": "CNRS LTCI, Telecom ParisTech, Universit\u00e9 Paris-Saclay",
      "name": "Gramfort, Alexandre",
      "orcid": "0000-0001-9791-4404"
    },
    {
      "name": "Lepp\u00e4kangas, Jaakko"
    },
    {
      "name": "S\u00f3lon, Anibal"
    },
    {
      "name": "van den Bosch, Jasper J.F."
    },
    {
      "name": "Vincent, Robert D."
    },
    {
      "affiliation": "Center for Magnetic Resonance Research, University of Minnesota",
      "name": "Braun, Henry",
      "orcid": "0000-0001-7003-9822"
    },
    {
      "name": "Subramaniam, Krish"
    },
    {
      "affiliation": "Google",
      "name": "Gorgolewski, Krzysztof J.",
      "orcid": "0000-0003-3321-7583"
    },
    {
      "affiliation": "Rotman Research Institute, Baycrest Health Sciences, Toronto, ON, Canada",
      "name": "Raamana, Pradeep Reddy",
      "orcid": "0000-0003-4662-0558"
    },
    {
      "affiliation": "SRI International",
      "name": "Nichols, B. Nolan",
      "orcid": "0000-0003-1099-3328"
    },
    {
      "name": "Baker, Eric M."
    },
    {
      "name": "Hayashi, Soichi"
    },
    {
      "name": "Pinsard, Basile"
    },
    {
      "name": "Haselgrove, Christian"
    },
    {
      "name": "Hymers, Mark"
    },
    {
      "affiliation": "Department of Psychology, Stanford University, CA, USA",
      "name": "Esteban, Oscar",
      "orcid": "0000-0001-8435-6191"
    },
    {
      "name": "Koudoro, Serge"
    },
    {
      "name": "Oosterhof, Nikolaas N."
    },
    {
      "name": "Amirbekian, Bago"
    },
    {
      "name": "Nimmo-Smith, Ian"
    },
    {
      "name": "Nguyen, Ly"
    },
    {
      "affiliation": "BrainSpec, Boston, MA",
      "name": "Reddigari, Samir",
      "orcid": "0000-0003-1472-5881"
    },
    {
      "name": "St-Jean, Samuel"
    },
    {
      "name": "Panfilov, Egor",
      "orcid": "0000-0002-2500-6375"
    },
    {
      "name": "Garyfallidis, Eleftherios"
    },
    {
      "affiliation": "INRIA",
      "name": "Varoquaux, Gael",
      "orcid": "0000-0003-1076-5122"
    },
    {
      "affiliation": "Universit\u00e9 de Sherbrooke",
      "name": "Legarreta, Jon Haitz",
      "orcid": "0000-0002-9661-1396"
    },
    {
      "name": "Hahn, Kevin S."
    },
    {
      "name": "Hinds, Oliver P."
    },
    {
      "name": "Fauber, Bennet"
    },
    {
      "affiliation": "McGill University",
      "name": "Poline, Jean-Baptiste",
      "orcid": "0000-0002-9794-749X"
    },
    {
      "affiliation": "University College London, London, UK",
      "name": "Stutters, Jon",
      "orcid": "0000-0002-9151-0844"
    },
    {
      "affiliation": "University of California, San Francisco",
      "name": "Jordan, Kesshi",
      "orcid": "0000-0001-6313-0580"
    },
    {
      "affiliation": "Department of Neuropsychiatry, University of Pennsylvania",
      "name": "Cieslak, Matthew",
      "orcid": "0000-0002-1931-4734"
    },
    {
      "name": "Moreno, Miguel Estevan"
    },
    {
      "name": "Haenel, Valentin"
    },
    {
      "name": "Schwartz, Yannick"
    },
    {
      "name": "Baratz, Zvi"
    },
    {
      "affiliation": "Hospital for Sick Children",
      "name": "Darwin, Benjamin C"
    },
    {
      "affiliation": "INRIA",
      "name": "Thirion, Bertrand",
      "orcid": "0000-0001-5018-7895"
    },
    {
      "affiliation": "CEA",
      "name": "Papadopoulos Orfanos, Dimitri",
      "orcid": "0000-0002-1242-8990"
    },
    {
      "affiliation": "University College London",
      "name": "P\u00e9rez-Garc\u00eda, Fernando",
      "orcid": "0000-0001-9090-3024"
    },
    {
      "name": "Solovey, Igor"
    },
    {
      "affiliation": "Athinoula A. Martinos Center for Biomedical Imaging, Charlestown, MA",
      "name": "Gonzalez, Ivan",
      "orcid": "0000-0002-6451-6909"
    },
    {
      "name": "Palasubramaniam, Jath"
    },
    {
      "name": "Lecher, Justin"
    },
    {
      "affiliation": "TIB \u2013 Leibniz Information Centre for Science and Technology and University Library, Hannover, Germany",
      "name": "Leinweber, Katrin",
      "orcid": "0000-0001-5135-5758"
    },
    {
      "affiliation": "National Technical University of Athens, Greece",
      "name": "Raktivan, Konstantinos"
    },
    {
      "affiliation": "Friedrich-Alexander-Universit\u00e4t Erlangen-N\u00fcrnberg, Erlangen, Germany",
      "name": "Fischer, Peter",
      "orcid": "0000-0003-3242-9867"
    },
    {
      "name": "Gervais, Philippe"
    },
    {
      "name": "Gadde, Syam"
    },
    {
      "name": "Ballinger, Thomas"
    },
    {
      "name": "Roos, Thomas"
    },
    {
      "affiliation": "National Institute of Mental Health and Neuro-Sciences, India",
      "name": "Reddam, Venkateswara Reddy",
      "orcid": "0000-0001-6817-2966"
    },
    {
      "name": "freec84"
    }
  ],
  "keywords": [
    "neuroimaging"
  ],
  "license": "mit-license",
  "upload_type": "software"
}<|MERGE_RESOLUTION|>--- conflicted
+++ resolved
@@ -88,13 +88,9 @@
       "orcid": "0000-0002-5544-7577"
     },
     {
-<<<<<<< HEAD
-      "name": "Guidotti, Roberto"
-=======
       "affiliation": "Department of Computer Science, Aalto University, Espoo, Finland and Department of Neuroscience, Imaging and Clinical Sciences, University G. D'Annunzio, Chieti, Italy",
       "name": "Guidotti, Roberto",
       "orcid": "0000-0002-0807-6005"
->>>>>>> 97d5d03c
     },
     {
       "name": "Duek, Or"
