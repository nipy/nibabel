--- conflicted
+++ resolved
@@ -258,57 +258,7 @@
         if data_per_point is None:
             self.data_per_point = {}
         else:
-<<<<<<< HEAD
-            properties.resize((i+1, props.shape[0]))
-
-        return cls(streamlines, scalars, properties)
-
-    @property
-    def header(self):
-        return self._header
-
-    @property
-    def streamlines(self):
-        return self._streamlines
-
-    @streamlines.setter
-    def streamlines(self, value):
-        self._streamlines = value
-        if not isinstance(value, CompactList):
-            self._streamlines = CompactList(value)
-
-        self.header.nb_streamlines = len(self.streamlines)
-
-    @property
-    def scalars(self):
-        return self._scalars
-
-    @scalars.setter
-    def scalars(self, value):
-        self._scalars = value
-        if not isinstance(value, CompactList):
-            self._scalars = CompactList(value)
-
-        self.header.nb_scalars_per_point = 0
-        if len(self.scalars) > 0 and len(self.scalars[0]) > 0:
-            self.header.nb_scalars_per_point = len(self.scalars[0][0])
-
-    @property
-    def properties(self):
-        return self._properties
-
-    @properties.setter
-    def properties(self, value):
-        self._properties = np.asarray(value)
-        if value is None:
-            self._properties = np.empty((len(self), 0), dtype=np.float32)
-
-        self.header.nb_properties_per_streamline = 0
-        if len(self.properties) > 0:
-            self.header.nb_properties_per_streamline = len(self.properties[0])
-=======
             self.data_per_point = data_per_point
->>>>>>> 9a66d046
 
     def __iter__(self):
         for i in range(len(self.streamlines)):
@@ -520,25 +470,12 @@
         return super(LazyTractogram, self).transform(affine, lazy=True)
 
 
-class abstractclassmethod(classmethod):
-    __isabstractmethod__ = True
-
-    def __init__(self, callable):
-        callable.__isabstractmethod__ = True
-        super(abstractclassmethod, self).__init__(callable)
-
-
 class TractogramFile(object):
-    ''' Convenience class to encapsulate tractogram file format. '''
+    ''' Convenience class to encapsulate streamlines file format. '''
     __metaclass__ = ABCMeta
 
-    def __init__(self, tractogram, header=None):
-        self._tractogram = tractogram
-        self._header = TractogramHeader() if header is None else header
-
-    @property
-    def tractogram(self):
-        return self._tractogram
+    def __init__(self, tractogram):
+        self.tractogram = tractogram
 
     @property
     def streamlines(self):
@@ -554,7 +491,7 @@
 
     @property
     def header(self):
-        return self._header
+        return self.tractogram.header
 
     @classmethod
     def get_magic_number(cls):
@@ -589,8 +526,8 @@
         '''
         raise NotImplementedError()
 
-    @abstractclassmethod
-    def load(cls, fileobj, lazy_load=True):
+    @staticmethod
+    def load(fileobj, ref, lazy_load=True):
         ''' Loads streamlines from a file-like object.
 
         Parameters
@@ -600,26 +537,54 @@
             pointing to a streamlines file (and ready to read from the
             beginning of the header).
 
-        lazy_load : boolean (optional)
+        ref : filename | `Nifti1Image` object | 2D array (4,4)
+            Reference space where streamlines live in `fileobj`.
+
+        lazy_load : boolean
             Load streamlines in a lazy manner i.e. they will not be kept
             in memory. For postprocessing speed, turn off this option.
 
         Returns
         -------
-        tractogram_file : ``TractogramFile`` object
-            Returns an object containing tractogram data and header
-            information.
+        streamlines : Tractogram object
+            Returns an object containing streamlines' data and header
+            information. See 'nibabel.Tractogram'.
         '''
         raise NotImplementedError()
 
-    @abstractmethod
-    def save(self, fileobj):
+    @staticmethod
+    def save(streamlines, fileobj, ref=None):
         ''' Saves streamlines to a file-like object.
 
         Parameters
         ----------
+        streamlines : Tractogram object
+            Object containing streamlines' data and header information.
+            See 'nibabel.Tractogram'.
+
         fileobj : string or file-like object
             If string, a filename; otherwise an open file-like object
             opened and ready to write.
+
+        ref : filename | `Nifti1Image` object | 2D array (4,4) (optional)
+            Reference space where streamlines will live in `fileobj`.
+        '''
+        raise NotImplementedError()
+
+    @staticmethod
+    def pretty_print(streamlines):
+        ''' Gets a formatted string of the header of a streamlines file format.
+
+        Parameters
+        ----------
+        fileobj : string or file-like object
+            If string, a filename; otherwise an open file-like object
+            pointing to a streamlines file (and ready to read from the
+            beginning of the header).
+
+        Returns
+        -------
+        info : string
+            Header information relevant to the streamlines file format.
         '''
         raise NotImplementedError()