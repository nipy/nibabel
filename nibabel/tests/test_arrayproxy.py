# emacs: -*- mode: python-mode; py-indent-offset: 4; indent-tabs-mode: nil -*-
# vi: set ft=python sts=4 ts=4 sw=4 et:
### ### ### ### ### ### ### ### ### ### ### ### ### ### ### ### ### ### ### ##
#
#   See COPYING file distributed along with the NiBabel package for the
#   copyright and license terms.
#
### ### ### ### ### ### ### ### ### ### ### ### ### ### ### ### ### ### ### ##
"""Tests for arrayproxy module"""

import contextlib
import gzip
import pickle
from io import BytesIO
from unittest import mock

import numpy as np
import pytest
from numpy.testing import assert_array_almost_equal, assert_array_equal
from packaging.version import Version

from .. import __version__
from ..arrayproxy import ArrayProxy, get_obj_dtype, is_proxy, reshape_dataobj
from ..deprecator import ExpiredDeprecationError
from ..nifti1 import Nifti1Header, Nifti1Image
from ..openers import ImageOpener
from ..testing import memmap_after_ufunc
from ..tmpdirs import InTemporaryDirectory
from .test_fileslice import slicer_samples
from .test_openers import patch_indexed_gzip


class FunkyHeader:
    def __init__(self, shape):
        self.shape = shape

    def get_data_shape(self):
        return self.shape[:]

    def get_data_dtype(self):
        return np.int32

    def get_data_offset(self):
        return 16

    def get_slope_inter(self):
        return 1.0, 0.0

    def copy(self):
        # Not needed when we remove header property
        return FunkyHeader(self.shape)


class CArrayProxy(ArrayProxy):
    # C array memory layout
    _default_order = 'C'


class DeprecatedCArrayProxy(ArrayProxy):
    # Used in test_deprecated_order_classvar. Remove when that test is removed (8.0)
    order = 'C'


def test_init():
    bio = BytesIO()
    shape = [2, 3, 4]
    dtype = np.int32
    arr = np.arange(24, dtype=dtype).reshape(shape)
    bio.seek(16)
    bio.write(arr.tobytes(order='F'))
    hdr = FunkyHeader(shape)
    ap = ArrayProxy(bio, hdr)
    assert ap.file_like is bio
    assert ap.shape == shape
    # shape should be read only
    with pytest.raises(AttributeError):
        ap.shape = shape
    # Get the data
    assert_array_equal(np.asarray(ap), arr)
    # Check we can modify the original header without changing the ap version
    hdr.shape[0] = 6
    assert ap.shape != shape
    # Data stays the same, also
    assert_array_equal(np.asarray(ap), arr)
    # You wouldn't do this, but order=None explicitly requests the default order
    ap2 = ArrayProxy(bio, FunkyHeader(arr.shape), order=None)
    assert_array_equal(np.asarray(ap2), arr)
    # C order also possible
    bio = BytesIO()
    bio.seek(16)
    bio.write(arr.tobytes(order='C'))
    ap = CArrayProxy(bio, FunkyHeader((2, 3, 4)))
    assert_array_equal(np.asarray(ap), arr)
    # Illegal init
    with pytest.raises(TypeError):
        ArrayProxy(bio, object())
    with pytest.raises(ValueError):
        ArrayProxy(bio, hdr, order='badval')


def test_tuplespec():
    bio = BytesIO()
    shape = [2, 3, 4]
    dtype = np.int32
    arr = np.arange(24, dtype=dtype).reshape(shape)
    bio.seek(16)
    bio.write(arr.tobytes(order='F'))
    # Create equivalent header and tuple specs
    hdr = FunkyHeader(shape)
    tuple_spec = (hdr.get_data_shape(), hdr.get_data_dtype(), hdr.get_data_offset(), 1.0, 0.0)
    ap_header = ArrayProxy(bio, hdr)
    ap_tuple = ArrayProxy(bio, tuple_spec)
    # Header and tuple specs produce identical behavior
    for prop in ('shape', 'dtype', 'offset', 'slope', 'inter', 'is_proxy'):
        assert getattr(ap_header, prop) == getattr(ap_tuple, prop)
    for method, args in (('get_unscaled', ()), ('__array__', ()), ('__getitem__', ((0, 2, 1),))):
        assert_array_equal(getattr(ap_header, method)(*args), getattr(ap_tuple, method)(*args))
    # Partial tuples of length 2-4 are also valid
    for n in range(2, 5):
        ArrayProxy(bio, tuple_spec[:n])
    # Bad tuple lengths
    with pytest.raises(TypeError):
        ArrayProxy(bio, ())
    with pytest.raises(TypeError):
        ArrayProxy(bio, tuple_spec[:1])
    with pytest.raises(TypeError):
        ArrayProxy(bio, tuple_spec + ('error',))


def write_raw_data(arr, hdr, fileobj):
    hdr.set_data_shape(arr.shape)
    hdr.set_data_dtype(arr.dtype)
    fileobj.write(b'\x00' * hdr.get_data_offset())
    fileobj.write(arr.tobytes(order='F'))


def test_nifti1_init():
    bio = BytesIO()
    shape = (2, 3, 4)
    hdr = Nifti1Header()
    arr = np.arange(24, dtype=np.int16).reshape(shape)
    write_raw_data(arr, hdr, bio)
    hdr.set_slope_inter(2, 10)
    ap = ArrayProxy(bio, hdr)
    assert ap.file_like == bio
    assert ap.shape == shape
    # Get the data
    assert_array_equal(np.asarray(ap), arr * 2.0 + 10)
    with InTemporaryDirectory():
        f = open('test.nii', 'wb')
        write_raw_data(arr, hdr, f)
        f.close()
        ap = ArrayProxy('test.nii', hdr)
        assert ap.file_like == 'test.nii'
        assert ap.shape == shape
        assert_array_equal(np.asarray(ap), arr * 2.0 + 10)


@pytest.mark.parametrize('n_dim', (1, 2, 3))
@pytest.mark.parametrize('offset', (0, 20))
def test_proxy_slicing(n_dim, offset):
    shape = (15, 16, 17)[:n_dim]
    arr = np.arange(np.prod(shape)).reshape(shape)
    hdr = Nifti1Header()
    hdr.set_data_offset(offset)
    hdr.set_data_dtype(arr.dtype)
    hdr.set_data_shape(shape)
    for order, klass in ('F', ArrayProxy), ('C', CArrayProxy):
        fobj = BytesIO()
        fobj.write(b'\0' * offset)
        fobj.write(arr.tobytes(order=order))
        prox = klass(fobj, hdr)
        assert prox.order == order
        for sliceobj in slicer_samples(shape):
            assert_array_equal(arr[sliceobj], prox[sliceobj])


def test_proxy_slicing_with_scaling():
    shape = (15, 16, 17)
    offset = 20
    arr = np.arange(np.prod(shape)).reshape(shape)
    hdr = Nifti1Header()
    hdr.set_data_offset(offset)
    hdr.set_data_dtype(arr.dtype)
    hdr.set_data_shape(shape)
    hdr.set_slope_inter(2.0, 1.0)
    fobj = BytesIO()
    fobj.write(bytes(offset))
    fobj.write(arr.tobytes(order='F'))
    prox = ArrayProxy(fobj, hdr)
    sliceobj = (None, slice(None), 1, -1)
    assert_array_equal(arr[sliceobj] * 2.0 + 1.0, prox[sliceobj])


@pytest.mark.parametrize('order', ('C', 'F'))
def test_order_override(order):
    shape = (15, 16, 17)
    arr = np.arange(np.prod(shape)).reshape(shape)
    fobj = BytesIO()
    fobj.write(arr.tobytes(order=order))
    for klass in (ArrayProxy, CArrayProxy):
        prox = klass(fobj, (shape, arr.dtype), order=order)
        assert prox.order == order
        sliceobj = (None, slice(None), 1, -1)
        assert_array_equal(arr[sliceobj], prox[sliceobj])


def test_deprecated_order_classvar():
    shape = (15, 16, 17)
    arr = np.arange(np.prod(shape)).reshape(shape)
    fobj = BytesIO()
    fobj.write(arr.tobytes(order='C'))
    sliceobj = (None, slice(None), 1, -1)

    # We don't really care about the original order, just that the behavior
    # of the deprecated mode matches the new behavior
    fprox = ArrayProxy(fobj, (shape, arr.dtype), order='F')
    cprox = ArrayProxy(fobj, (shape, arr.dtype), order='C')

    # Start raising errors when we crank the dev version
    if Version(__version__) >= Version('7.0.0.dev0'):
        cm = pytest.raises(ExpiredDeprecationError)
    else:
        cm = pytest.deprecated_call()

    with cm:
        prox = DeprecatedCArrayProxy(fobj, (shape, arr.dtype))
        assert prox.order == 'C'
        assert_array_equal(prox[sliceobj], cprox[sliceobj])
    with cm:
        prox = DeprecatedCArrayProxy(fobj, (shape, arr.dtype), order='C')
        assert prox.order == 'C'
        assert_array_equal(prox[sliceobj], cprox[sliceobj])
    with cm:
        prox = DeprecatedCArrayProxy(fobj, (shape, arr.dtype), order='F')
        assert prox.order == 'F'
        assert_array_equal(prox[sliceobj], fprox[sliceobj])


def test_is_proxy():
    # Test is_proxy function
    hdr = FunkyHeader((2, 3, 4))
    bio = BytesIO()
    prox = ArrayProxy(bio, hdr)
    assert is_proxy(prox)
    assert not is_proxy(bio)
    assert not is_proxy(hdr)
    assert not is_proxy(np.zeros((2, 3, 4)))

    class NP:
        is_proxy = False

    assert not is_proxy(NP())


def test_reshape_dataobj():
    # Test function that reshapes using method if possible
    shape = (1, 2, 3, 4)
    hdr = FunkyHeader(shape)
    bio = BytesIO()
    prox = ArrayProxy(bio, hdr)
    arr = np.arange(np.prod(shape), dtype=prox.dtype).reshape(shape)
    bio.write(b'\x00' * prox.offset + arr.tobytes(order='F'))
    assert_array_equal(prox, arr)
    assert_array_equal(reshape_dataobj(prox, (2, 3, 4)), np.reshape(arr, (2, 3, 4)))
    assert prox.shape == shape
    assert arr.shape == shape
    assert_array_equal(reshape_dataobj(arr, (2, 3, 4)), np.reshape(arr, (2, 3, 4)))
    assert arr.shape == shape

    class ArrGiver:
        def __array__(self):
            return arr

    assert_array_equal(reshape_dataobj(ArrGiver(), (2, 3, 4)), np.reshape(arr, (2, 3, 4)))
    assert arr.shape == shape


def test_reshaped_is_proxy():
    shape = (1, 2, 3, 4)
    hdr = FunkyHeader(shape)
    bio = BytesIO()
    prox = ArrayProxy(bio, hdr)
    assert isinstance(prox.reshape((2, 3, 4)), ArrayProxy)
    minus1 = prox.reshape((2, -1, 4))
    assert isinstance(minus1, ArrayProxy)
    assert minus1.shape == (2, 3, 4)
    with pytest.raises(ValueError):
        prox.reshape((-1, -1, 4))
    with pytest.raises(ValueError):
        prox.reshape((2, 3, 5))
    with pytest.raises(ValueError):
        prox.reshape((2, -1, 5))


def test_get_obj_dtype():
    # Check get_obj_dtype(obj) returns same result as array(obj).dtype
    bio = BytesIO()
    shape = (2, 3, 4)
    hdr = Nifti1Header()
    arr = np.arange(24, dtype=np.int16).reshape(shape)
    write_raw_data(arr, hdr, bio)
    hdr.set_slope_inter(2, 10)
    prox = ArrayProxy(bio, hdr)
    assert get_obj_dtype(prox) == np.dtype('float64')
    assert get_obj_dtype(np.array(prox)) == np.dtype('float64')
    hdr.set_slope_inter(1, 0)
    prox = ArrayProxy(bio, hdr)
    assert get_obj_dtype(prox) == np.dtype('int16')
    assert get_obj_dtype(np.array(prox)) == np.dtype('int16')

    class ArrGiver:
        def __array__(self):
            return arr

    assert get_obj_dtype(ArrGiver()) == np.dtype('int16')


def test_get_unscaled():
    # Test fetch of raw array
    class FunkyHeader2(FunkyHeader):
        def get_slope_inter(self):
            return 2.1, 3.14

    shape = (2, 3, 4)
    hdr = FunkyHeader2(shape)
    bio = BytesIO()
    # Check standard read works
    arr = np.arange(24, dtype=np.int32).reshape(shape, order='F')
    bio.write(b'\x00' * hdr.get_data_offset())
    bio.write(arr.tobytes(order='F'))
    prox = ArrayProxy(bio, hdr)
    assert_array_almost_equal(np.array(prox), arr * 2.1 + 3.14)
    # Check unscaled read works
    assert_array_almost_equal(prox.get_unscaled(), arr)


def test_mmap():
    # Unscaled should return mmap from suitable file, this can be tuned
    hdr = FunkyHeader((2, 3, 4))
    check_mmap(hdr, hdr.get_data_offset(), ArrayProxy)


def check_mmap(hdr, offset, proxy_class, has_scaling=False, unscaled_is_view=True):
    """Assert that array proxies return memory maps as expected

    Parameters
    ----------
    hdr : object
        Image header instance
    offset : int
        Offset in bytes of image data in file (that we will write)
    proxy_class : class
        Class of image array proxy to test
    has_scaling : {False, True}
        True if the `hdr` says to apply scaling to the output data, False
        otherwise.
    unscaled_is_view : {True, False}
        True if getting the unscaled data returns a view of the array.  If
        False, then type of returned array will depend on whether numpy has the
        old viral (< 1.12) memmap behavior (returns memmap) or the new behavior
        (returns ndarray).  See: https://github.com/numpy/numpy/pull/7406
    """
    shape = hdr.get_data_shape()
    arr = np.arange(np.prod(shape), dtype=hdr.get_data_dtype()).reshape(shape)
    fname = 'test.bin'
    # Whether unscaled array memory backed by memory map (regardless of what
    # numpy says).
    unscaled_really_mmap = unscaled_is_view
    # Whether scaled array memory backed by memory map (regardless of what
    # numpy says).
    scaled_really_mmap = unscaled_really_mmap and not has_scaling
    # Whether ufunc on memmap return memmap
    viral_memmap = memmap_after_ufunc()
    with InTemporaryDirectory():
        with open(fname, 'wb') as fobj:
            fobj.write(b' ' * offset)
            fobj.write(arr.tobytes(order='F'))
        for mmap, expected_mode in (
            # mmap value, expected memmap mode
            # mmap=None -> no mmap value
            # expected mode=None -> no memmap returned
            (None, 'c'),
            (True, 'c'),
            ('c', 'c'),
            ('r', 'r'),
            (False, None),
        ):
            kwargs = {}
            if mmap is not None:
                kwargs['mmap'] = mmap
            prox = proxy_class(fname, hdr, **kwargs)
            unscaled = prox.get_unscaled()
            back_data = np.asanyarray(prox)
            unscaled_is_mmap = isinstance(unscaled, np.memmap)
            back_is_mmap = isinstance(back_data, np.memmap)
            if expected_mode is None:
                assert not unscaled_is_mmap
                assert not back_is_mmap
            else:
                assert unscaled_is_mmap == (viral_memmap or unscaled_really_mmap)
                assert back_is_mmap == (viral_memmap or scaled_really_mmap)
                if scaled_really_mmap:
                    assert back_data.mode == expected_mode
            del prox, back_data
            # Check that mmap is keyword-only
            with pytest.raises(TypeError):
                proxy_class(fname, hdr, True)
            # Check invalid values raise error
            with pytest.raises(ValueError):
                proxy_class(fname, hdr, mmap='rw')
            with pytest.raises(ValueError):
                proxy_class(fname, hdr, mmap='r+')


# An image opener class which counts how many instances of itself have been
# created
class CountingImageOpener(ImageOpener):
    num_openers = 0

    def __init__(self, *args, **kwargs):
        super().__init__(*args, **kwargs)
        CountingImageOpener.num_openers += 1


def _count_ImageOpeners(proxy, data, voxels):
    CountingImageOpener.num_openers = 0
    # expected data is defined in the test_keep_file_open_* tests
    for i in range(voxels.shape[0]):
        x, y, z = (int(c) for c in voxels[i, :])
        assert proxy[x, y, z] == x * 100 + y * 10 + z
    return CountingImageOpener.num_openers


@contextlib.contextmanager
def patch_keep_file_open_default(value):
    # Patch arrayproxy.KEEP_FILE_OPEN_DEFAULT with the given value
    with mock.patch('nibabel.arrayproxy.KEEP_FILE_OPEN_DEFAULT', value):
        yield


def test_keep_file_open_true_false_invalid():
    # Test the behaviour of the keep_file_open __init__ flag, when it is set to
    # True or False. Expected behaviour is as follows:
    # keep_open | igzip present    | persist ImageOpener | igzip.drop_handles
    #           | and is gzip file |                     |
    # ----------|------------------|---------------------|-------------------
    # False     | False            | False               | n/a
    # False     | True             | True                | True
    # True      | False            | True                | n/a
    # True      | True             | True                | False
    #
    # Each test tuple contains:
    #  - file type - gzipped ('gz') or not ('bin'), or an open file handle
    #    ('open')
    #  - keep_file_open value passed to ArrayProxy
    #  - whether or not indexed_gzip is present
    #  - expected value for internal ArrayProxy._persist_opener flag
    #  - expected value for internal ArrayProxy._keep_file_open flag
    tests = [
        # open file handle - kfo and have_igzip are both irrelevant
        ('open', False, False, False, False),
        ('open', False, True, False, False),
        ('open', True, False, False, False),
        ('open', True, True, False, False),
        # non-gzip file - have_igzip is irrelevant, decision should be made
        # solely from kfo flag
        ('bin', False, False, False, False),
        ('bin', False, True, False, False),
        ('bin', True, False, True, True),
        ('bin', True, True, True, True),
        # gzip file. If igzip is present, we persist the ImageOpener.
        ('gz', False, False, False, False),
        ('gz', False, True, True, False),
        ('gz', True, False, True, True),
        ('gz', True, True, True, True),
    ]

    dtype = np.float32
    data = np.arange(1000, dtype=dtype).reshape((10, 10, 10))
    voxels = np.random.randint(0, 10, (10, 3))

    for test in tests:
        filetype, kfo, have_igzip, exp_persist, exp_kfo = test
        with (
            InTemporaryDirectory(),
            mock.patch('nibabel.openers.ImageOpener', CountingImageOpener),
            patch_indexed_gzip(have_igzip),
        ):
            fname = f'testdata.{filetype}'
            # create the test data file
            if filetype == 'gz':
                with gzip.open(fname, 'wb') as fobj:
                    fobj.write(data.tobytes(order='F'))
            else:
                with open(fname, 'wb') as fobj:
                    fobj.write(data.tobytes(order='F'))
            # pass in a file name or open file handle. If the latter, we open
            # two file handles, because we're going to create two proxies
            # below.
            if filetype == 'open':
                fobj1 = open(fname, 'rb')
                fobj2 = open(fname, 'rb')
            else:
                fobj1 = fname
                fobj2 = fname
            try:
                proxy = ArrayProxy(fobj1, ((10, 10, 10), dtype), keep_file_open=kfo)
                # We also test that we get the same behaviour when the
                # KEEP_FILE_OPEN_DEFAULT flag is changed
                with patch_keep_file_open_default(kfo):
                    proxy_def = ArrayProxy(fobj2, ((10, 10, 10), dtype))
                # check internal flags
                assert proxy._persist_opener == exp_persist
                assert proxy._keep_file_open == exp_kfo
                assert proxy_def._persist_opener == exp_persist
                assert proxy_def._keep_file_open == exp_kfo
                # check persist_opener behaviour - whether one imageopener is
                # created for the lifetime of the ArrayProxy, or one is
                # created on each access
                if exp_persist:
                    assert _count_ImageOpeners(proxy, data, voxels) == 1
                    assert _count_ImageOpeners(proxy_def, data, voxels) == 1
                else:
                    assert _count_ImageOpeners(proxy, data, voxels) == 10
                    assert _count_ImageOpeners(proxy_def, data, voxels) == 10
                # if indexed_gzip is active, check that the file object was
                # created correctly - the _opener.fobj will be a
                # MockIndexedGzipFile, defined in test_openers.py
                if filetype == 'gz' and have_igzip:
                    assert proxy._opener.fobj._drop_handles == (not exp_kfo)
                # if we were using an open file handle, check that the proxy
                # didn't close it
                if filetype == 'open':
                    assert not fobj1.closed
                    assert not fobj2.closed
            finally:
                del proxy
                del proxy_def
                if filetype == 'open':
                    fobj1.close()
                    fobj2.close()
    # Test invalid values of keep_file_open
    with InTemporaryDirectory():
        fname = 'testdata'
        with open(fname, 'wb') as fobj:
            fobj.write(data.tobytes(order='F'))

        for invalid_kfo in (55, 'auto', 'cauto'):
            with pytest.raises(ValueError):
                ArrayProxy(fname, ((10, 10, 10), dtype), keep_file_open=invalid_kfo)
            with patch_keep_file_open_default(invalid_kfo):
                with pytest.raises(ValueError):
                    ArrayProxy(fname, ((10, 10, 10), dtype))


def islock(l):
    # isinstance doesn't work on threading.Lock?
    return hasattr(l, 'acquire') and hasattr(l, 'release')


def test_pickle_lock():
    # Test that ArrayProxy can be pickled, and that thread lock is created

    proxy = ArrayProxy('dummyfile', ((10, 10, 10), np.float32))
    assert islock(proxy._lock)
    pickled = pickle.dumps(proxy)
    unpickled = pickle.loads(pickled)
    assert islock(unpickled._lock)
    assert proxy._lock is not unpickled._lock


def test_copy():
    # Test copying array proxies

    # If the file-like is a file name, get a new lock
    proxy = ArrayProxy('dummyfile', ((10, 10, 10), np.float32))
    assert islock(proxy._lock)
    copied = proxy.copy()
    assert islock(copied._lock)
    assert proxy._lock is not copied._lock

    # If an open filehandle, the lock should be shared to
    # avoid changing filehandle state in critical sections
    proxy = ArrayProxy(BytesIO(), ((10, 10, 10), np.float32))
    assert islock(proxy._lock)
    copied = proxy.copy()
    assert islock(copied._lock)
<<<<<<< HEAD
    assert proxy._lock is copied._lock
=======
    assert proxy._lock is copied._lock


def test_copy_with_indexed_gzip_handle(tmp_path):
    indexed_gzip = pytest.importorskip('indexed_gzip')

    spec = ((50, 50, 50, 50), np.float32, 352, 1, 0)
    data = np.arange(np.prod(spec[0]), dtype=spec[1]).reshape(spec[0])
    fname = str(tmp_path / 'test.nii.gz')
    Nifti1Image(data, np.eye(4)).to_filename(fname)

    with indexed_gzip.IndexedGzipFile(fname) as fobj:
        proxy = ArrayProxy(fobj, spec)
        copied = proxy.copy()

        assert proxy.file_like is copied.file_like
        assert np.array_equal(proxy[0, 0, 0], copied[0, 0, 0])
        assert np.array_equal(proxy[-1, -1, -1], copied[-1, -1, -1])
>>>>>>> 9d66d8a8
<|MERGE_RESOLUTION|>--- conflicted
+++ resolved
@@ -586,9 +586,6 @@
     assert islock(proxy._lock)
     copied = proxy.copy()
     assert islock(copied._lock)
-<<<<<<< HEAD
-    assert proxy._lock is copied._lock
-=======
     assert proxy._lock is copied._lock
 
 
@@ -606,5 +603,4 @@
 
         assert proxy.file_like is copied.file_like
         assert np.array_equal(proxy[0, 0, 0], copied[0, 0, 0])
-        assert np.array_equal(proxy[-1, -1, -1], copied[-1, -1, -1])
->>>>>>> 9d66d8a8
+        assert np.array_equal(proxy[-1, -1, -1], copied[-1, -1, -1])