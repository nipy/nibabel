--- conflicted
+++ resolved
@@ -8,13 +8,6 @@
     - PYTHON: C:\Python34-x64
     - PYTHON: C:\Python35
     - PYTHON: C:\Python35-x64
-<<<<<<< HEAD
-=======
-    - PYTHON: C:\Python36
-    - PYTHON: C:\Python36-x64
-    - PYTHON: C:\Python37
-    - PYTHON: C:\Python37-x64
->>>>>>> 4a44fa2f
 
 install:
   # Prepend newly installed Python to the PATH of this build (this cannot be
