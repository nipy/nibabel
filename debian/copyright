--- conflicted
+++ resolved
@@ -5,12 +5,8 @@
 
 
 Files: *
-<<<<<<< HEAD
-Copyright: Copyright 2006-2010, Michael Hanke <michael.hanke@gmail.com>
-=======
 Copyright: 2006-2010, Michael Hanke <michael.hanke@gmail.com>
            2009-2010, Matthew Brett <matthew.brett@gmail.com>
->>>>>>> abd1f25e
 License: Expat
   Permission is hereby granted, free of charge, to any person obtaining a copy
   of this software and associated documentation files (the "Software"), to deal
@@ -65,11 +61,5 @@
 
 
 Files: debian/*
-<<<<<<< HEAD
-Copyright: Copyright 2006-2010, Michael Hanke <michael.hanke@gmail.com>
-License: Expat
-
-=======
 Copyright: 2006-2010, Michael Hanke <michael.hanke@gmail.com>
-License: Expat
->>>>>>> abd1f25e
+License: Expat